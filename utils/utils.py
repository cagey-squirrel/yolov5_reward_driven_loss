--- conflicted
+++ resolved
@@ -1133,12 +1133,8 @@
     ax[2].scatter(b[2], b[3], c=hist2d(b[2], b[3], 90), cmap='jet')
     ax[2].set_xlabel('width')
     ax[2].set_ylabel('height')
-<<<<<<< HEAD
     plt.savefig(os.path.join(save_dir,'labels.png'), dpi=200)
-=======
-    plt.savefig('labels.png', dpi=200)
     plt.close()
->>>>>>> 77fb8ee0
 
 
 def plot_evolution_results(hyp):  # from utils.utils import *; plot_evolution_results(hyp)
